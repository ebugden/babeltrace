AM_CFLAGS = $(PACKAGE_CFLAGS) -I$(top_srcdir)/include

ACLOCAL_AMFLAGS = -I m4

<<<<<<< HEAD
SUBDIRS = include types lib formats converter bindings tests doc extras
=======
SUBDIRS = include types compat lib formats converter tests doc extras
>>>>>>> c0903f87

dist_doc_DATA = ChangeLog LICENSE mit-license.txt gpl-2.0.txt \
		std-ext-lib.txt

dist_noinst_DATA = CodingStyle

pkgconfigdir = $(libdir)/pkgconfig
pkgconfig_DATA = babeltrace.pc babeltrace-ctf.pc<|MERGE_RESOLUTION|>--- conflicted
+++ resolved
@@ -2,11 +2,7 @@
 
 ACLOCAL_AMFLAGS = -I m4
 
-<<<<<<< HEAD
-SUBDIRS = include types lib formats converter bindings tests doc extras
-=======
-SUBDIRS = include types compat lib formats converter tests doc extras
->>>>>>> c0903f87
+SUBDIRS = include types compat lib formats converter bindings tests doc extras
 
 dist_doc_DATA = ChangeLog LICENSE mit-license.txt gpl-2.0.txt \
 		std-ext-lib.txt
